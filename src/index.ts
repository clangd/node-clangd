--- conflicted
+++ resolved
@@ -190,17 +190,12 @@
     }
   }
   // 32-bit vscode is still common on 64-bit windows, so don't reject that.
-<<<<<<< HEAD
-  if (variant && (os.arch() == 'x64' || variant == 'windows')) {
-    const substr = 'clangd-' + variant;
-    const asset = release.assets.find(a => a.name.indexOf(substr) >= 0);
-=======
   if (variant && (os.arch() == 'x64' || variant == 'windows' ||
                   // Mac distribution contains a fat binary working on both x64
                   // and arm64s.
                   (os.arch() == 'arm64' && variant == 'mac'))) {
-    const asset = release.assets.find(a => a.name.indexOf(variant) >= 0);
->>>>>>> c08666df
+    const substr = 'clangd-' + variant;
+    const asset = release.assets.find(a => a.name.indexOf(substr) >= 0);
     if (asset)
       return asset;
   }
